--- conflicted
+++ resolved
@@ -55,14 +55,7 @@
 
         let proj: [[f32; 4]; 4] = (*camera.as_matrix()).into();
         let view: [[f32; 4]; 4] = convert::<_, Matrix4<f32>>(
-<<<<<<< HEAD
-            transform.view_matrix(),
-                // .global_matrix()
-                // .try_inverse()
-                // .expect("Unable to get inverse of camera transform"),
-=======
             transform.view_matrix()
->>>>>>> 641de664
         )
         .into();
 
