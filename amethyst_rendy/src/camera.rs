--- conflicted
+++ resolved
@@ -485,11 +485,6 @@
 
     // TODO: this will be fixed after camera projection refactor
     #[test]
-<<<<<<< HEAD
-    //#[ignore]
-=======
-    #[ignore]
->>>>>>> 47008997
     fn test_orthographic_serde() {
         let test_ortho = Projection::orthographic(0.0, 100.0, 10.0, 150.0, -5.0, 100.0);
         println!("{}", to_string_pretty(&test_ortho, Default::default()).unwrap());
@@ -500,11 +495,6 @@
 
     // TODO: this will be fixed after camera projection refactor
     #[test]
-<<<<<<< HEAD
-    //#[ignore]
-=======
-    #[ignore]
->>>>>>> 47008997
     fn test_perspective_serde() {
         let test_persp = Projection::perspective(1.7, std::f32::consts::FRAC_PI_3, 0.1, 1000.0);
         println!("{}", to_string_pretty(&test_persp, Default::default()).unwrap());
