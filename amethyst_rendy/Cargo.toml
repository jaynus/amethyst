[package]
name = "amethyst_rendy"
version = "0.1.0"
authors = []
edition = "2018"
description = "High-level rendering engine with multiple backends"
keywords = ["game", "engine", "renderer", "3d", "amethyst"]
categories = ["rendering", "rendering::engine"]

[dependencies]
amethyst_assets = { path = "../amethyst_assets", version = "0.6" }
amethyst_core = { path = "../amethyst_core", version = "0.5" }
amethyst_derive = { path = "../amethyst_derive", version = "0.3" }
amethyst_error = { path = "../amethyst_error", version = "0.1" }
amethyst_window = { path = "../amethyst_window", version = "0.1" }
failure = "0.1"
genmesh = "0.6"
glsl-layout = "0.3"
hibitset = "0.5.4"
lazy_static = "1.3"
log = "0.4"
palette = { version = "0.4", features = ["serde"] }
rendy = { git = "https://github.com/amethyst/rendy.git", rev = "e9110f4", default-features = false, features = ["base", "wsi-winit", "empty", "mesh-obj", "texture-image", "texture-palette", "serde-1"] }
ron = "0.4"
serde = { version = "1", features = ["serde_derive"] }
shred = { version = "0.7"  }
shred-derive = { version = "0.5" }
fnv = "1"
derivative = "1.0.2"
smallvec = "0.6.9"

thread_profiler = { version = "0.3", optional = true }

[dev-dependencies]
rayon = "1.0.2"
approx = "0.3.2"
<<<<<<< HEAD
more-asserts = "0.2.1"
=======
>>>>>>> 641de664

[features]
dx12 = ["rendy/dx12"]
metal = ["rendy/metal"]
vulkan = ["rendy/vulkan"]
profiler = [ "thread_profiler/thread_profiler", "rendy/profiler" ]
nightly = [ "amethyst_core/nightly", "shred/nightly" ]
no-slow-safety-checks = ["rendy/no-slow-safety-checks"]
shader-compiler =  ["rendy/shader-compiler"]<|MERGE_RESOLUTION|>--- conflicted
+++ resolved
@@ -34,10 +34,7 @@
 [dev-dependencies]
 rayon = "1.0.2"
 approx = "0.3.2"
-<<<<<<< HEAD
 more-asserts = "0.2.1"
-=======
->>>>>>> 641de664
 
 [features]
 dx12 = ["rendy/dx12"]
